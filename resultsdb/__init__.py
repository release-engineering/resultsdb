--- conflicted
+++ resolved
@@ -31,11 +31,7 @@
 
 
 # the version as used in setup.py
-<<<<<<< HEAD
-__version__ = "1.1.11"
-=======
 __version__ = "1.1.12"
->>>>>>> fdf5e17b
 
 
 # Flask App
